# Copyright 2018 Google LLC
#
# Licensed under the Apache License, Version 2.0 (the "License");
# you may not use this file except in compliance with the License.
# You may obtain a copy of the License at
#
#      http://www.apache.org/licenses/LICENSE-2.0
#
# Unless required by applicable law or agreed to in writing, software
# distributed under the License is distributed on an "AS IS" BASIS,
# WITHOUT WARRANTIES OR CONDITIONS OF ANY KIND, either express or implied.
# See the License for the specific language governing permissions and
# limitations under the License.

from datetime import datetime
import itertools
import json
import time
import sgf_wrapper
import go
import coords
from utils import dbg


def translate_gtp_color(gtp_color):
    if gtp_color.lower() in ["b", "black"]:
        return go.BLACK
    if gtp_color.lower() in ["w", "white"]:
        return go.WHITE
    raise ValueError("invalid color {}".format(gtp_color))


def _replay_sgf(player, sgf, movenum):
    # Clear the board before replaying sgf
    # TODO: should this use the sgfs komi?
    player.initialize_game(go.Position())

    # This is kinda bad, because replay_sgf is already calling
    # 'play move' on its internal position objects, but we really
    # want to advance the engine along with us rather than try to
    # push in some finished Position object.
    for idx, p in enumerate(sgf_wrapper.replay_sgf(sgf)):
        dbg("playing #", idx, p.next_move)
        player.play_move(p.next_move)
        if movenum and idx == movenum:
            break


class BasicCmdHandler(object):
    """GTP command handler for basic play commands."""

    def __init__(self, player, courtesy_pass=False):
        self._komi = 6.5
        self._player = player
        self._player.initialize_game()
        self._courtesy_pass = courtesy_pass

    def cmd_boardsize(self, n: int):
        if n != go.N:
            raise ValueError("unsupported board size: {}".format(n))

    def cmd_clear_board(self):
        position = self._player.get_position()
        if (self._player.get_result_string() and
                position and len(position.recent) > 1):
            try:
                sgf = self._player.to_sgf()
                with open(datetime.now().strftime("%Y-%m-%d-%H:%M.sgf"), 'w') as f:
                    f.write(sgf)
            except NotImplementedError:
                pass
            except:
                dbg("Error saving sgf")
        self._player.initialize_game(go.Position(komi=self._komi))

    def cmd_komi(self, komi: float):
        self._komi = komi
        self._player.get_position().komi = komi

    def cmd_play(self, arg0: str, arg1=None):
        if arg1 is None:
            move = arg0
        else:
            # let's assume this never happens for now.
            # self._accomodate_out_of_turn(translate_gtp_color(arg0))
            move = arg1
        return self._player.play_move(coords.from_gtp(move))

    def cmd_genmove(self, color=None):
        if color is not None:
            self._accomodate_out_of_turn(color)

        if self._courtesy_pass:
            # If courtesy pass is True and the previous move was a pass, we'll
            # pass too, regardless of score or our opinion on the game.
            position = self._player.get_position()
            if position.recent and position.recent[-1].move is None:
                return "pass"

        move = self._player.suggest_move(self._player.get_position())
        if self._player.should_resign():
            self._player.set_result(-1 * self._player.get_position().to_play,
                                    was_resign=True)
            return "resign"

        self._player.play_move(move)
        if self._player.get_root().is_done():
            self._player.set_result(self._player.get_position().result(),
                                    was_resign=False)
        return coords.to_gtp(move)

    def cmd_undo(self):
        raise NotImplementedError()

    def cmd_showboard(self):
        dbg('\n\n' + str(self._player.get_position()) + '\n\n')
        return True

    def cmd_final_score(self):
        return self._player.get_result_string()

    def _accomodate_out_of_turn(self, color: str):
        position = self._player.get_position()
        if translate_gtp_color(color) != position.to_play:
            position.flip_playerturn(mutate=True)


class KgsCmdHandler(object):
    def __init__(self, player):
        self._player = player

    def cmd_time_left(self, color: str, time: int, stones: int):
        pass

    def cmd_kgs_chat(self, msg_type: str, sender: str, text: str):
        if not hasattr(self._player, 'get_root'):
            return "I have nothing interesting to say."

        root = self._player.get_root()
        default_response = "Supported commands are 'winrate', 'nextplay', 'fortune', and 'help'."
        if root is None or root.position.n == 0:
            return "I'm not playing right now.  " + default_response

        if 'winrate' in text.lower():
            wr = (abs(root.Q) + 1.0) / 2.0
            color = "Black" if root.Q > 0 else "White"
            return "{} {:.2f}%".format(color, wr * 100.0)
        elif 'nextplay' in text.lower():
            return "I'm thinking... " + root.most_visited_path()
        elif 'fortune' in text.lower():
            return "You're feeling lucky!"
        elif 'help' in text.lower():
            return "I can't help much with go -- try ladders!  Otherwise: " + default_response
        else:
            return default_response


class RegressionsCmdHandler(object):
    def __init__(self, player):
        self._player = player

    def cmd_loadsgf(self, filename: str, movenum=0):
        try:
            with open(filename, 'r') as f:
                contents = f.read()
        except:
            raise ValueError("Unreadable file: " + filename)

<<<<<<< HEAD
        _replay_sgf(self._player, contents, movenum)
=======
        # Clear the board before replaying sgf
        # TODO: should this use the sgfs komi?
        self._player.initialize_game(go.Position())

        # This is kinda bad, because replay_sgf is already calling
        # 'play move' on its internal position objects, but we really
        # want to advance the engine along with us rather than try to
        # push in some finished Position object.
        for idx, p in enumerate(sgf_wrapper.replay_sgf(sgf)):
            dbg("playing #", idx, p.next_move)
            self._player.play_move(p.next_move)
            if movenum and idx == movenum:
                break
>>>>>>> f1a900bc


class GoGuiCmdHandler(object):
    """GTP extensions of 'analysis commands' for gogui."""

    def __init__(self, player):
        self._player = player

    def cmd_gogui_analyze_commands(self):
        return "\n".join(["var/Most Read Variation/nextplay",
                          "var/Think a spell/spin",
                          "var/Final score/final_score",
                          "pspairs/Visit Heatmap/visit_heatmap",
                          "pspairs/Q Heatmap/q_heatmap"])

    def cmd_nextplay(self):
        return self._player.get_root().mvp_gg()

    def cmd_visit_heatmap(self):
        root = self._player.get_root()
        sort_order = list(range(go.N * go.N + 1))
        sort_order.sort(key=lambda i: root.child_N[i], reverse=True)
        return self._heatmap(sort_order, root, 'child_N')

    def cmd_spin(self):
        for i in range(50):
            for j in range(100):
                self._player.tree_search()
            moves = self.cmd_nextplay().lower()
            moves = moves.split()
            root = self._player.get_root()
            colors = "bw" if root.position.to_play is go.BLACK else "wb"
            moves_cols = " ".join(['{} {}'.format(*z)
                                   for z in zip(itertools.cycle(colors), moves)])
            dbg("gogui-gfx: TEXT", "{:.3f} after {}".format(root.Q, root.N))
            dbg("gogui-gfx: VAR", moves_cols)
        return self.cmd_nextplay()

    def _heatmap(self, sort_order, node, prop):
        return "\n".join(["{!s:6} {}".format(
            coords.to_gtp(coords.from_flat(key)),
            node.__dict__.get(prop)[key])
            for key in sort_order if node.child_N[key] > 0][: 20])


class MiniguiBasicCmdHandler(BasicCmdHandler):
    def __init__(self, player, courtesy_pass=False):
        super().__init__(player, courtesy_pass)

        # Wrap the game's tree_search method, which allows us to stream the
        # search state back over stderr if requested.
        self._tree_search = self._player.tree_search
        self._player.tree_search = self._tree_search_wrapper

        self._last_report_time = None
        self._report_search_interval = 0.0

        self._init_node_id_map()
        self.cmd_clear_board()

    def _init_node_id_map(self):
        self._node_id_map = {self._player.get_root(): 'XX'}

    def _register_node(self, node):
        id_str = self._node_id_map.get(node)
        if id_str is None:
            move = node.position.recent[-1].move
            if move is None:
                move_str = 'tt'
            else:
                move_str = coords.to_sgf(move)
            id_str = self._node_id_map[node.parent] + move_str
            self._node_id_map[node] = id_str
        return id_str

    def cmd_echo(self, *args):
        return " ".join(args)

    def cmd_info(self):
        return ("num_readouts: %d report_search_interval: %.1f n: %d "
                "resign_threshold: %f" % (
                    self._player.get_num_readouts(),
                    self._report_search_interval * 1000, go.N,
                    self._player.resign_threshold))

    def cmd_readouts(self, readouts: int):
        readouts = max(8, readouts)
        self._player.set_num_readouts(readouts)
        return readouts

    def cmd_report_search_interval(self, interval_ms: float):
        self._report_search_interval = interval_ms / 1000.0

    def cmd_clear_board(self):
        super().cmd_clear_board()
        self._init_node_id_map()
        self._minigui_report_position()

    def cmd_play(self, arg0: str, arg1=None):
        super().cmd_play(arg0, arg1)
        root = self._player.get_root()
        if root.is_done():
            self._player.set_result(
                root.position.result(), was_resign=False)

        self._minigui_report_position()

    def cmd_genmove(self, color=None):
        start = time.time()
        result = super().cmd_genmove(color)
        duration = time.time() - start

        root = self._player.get_root()
        if result != "resign":
            dbg("")
            dbg(root.position.__str__(colors=False))
            dbg("%d readouts, %.3f s/100. (%.2f sec)" % (
                self._player.get_num_readouts(),
                duration / self._player.get_num_readouts() * 100.0, duration))
            dbg("")
            if root.is_done():
                self._player.set_result(
                    root.position.result(), was_resign=False)

        self._minigui_report_position()

        return result

    def _tree_search_wrapper(self, parallel_readouts=None):
        leaves = self._tree_search(parallel_readouts)
        if self._report_search_interval:
            now = time.time()
            if (self._last_report_time is None or
                    now - self._last_report_time > self._report_search_interval):
                self._minigui_report_search_status(leaves)
                self._last_report_time = now
        return leaves

    def _minigui_report_position(self):
        root = self._player.get_root()
        position = root.position

        board = []
        for row in range(go.N):
            for col in range(go.N):
                stone = position.board[row, col]
                if stone == go.BLACK:
                    board.append("X")
                elif stone == go.WHITE:
                    board.append("O")
                else:
                    board.append(".")

        msg = {
            "id": self._register_node(root),
            "toPlay": "B" if position.to_play == 1 else "W",
            "moveNum": position.n,
            "stones": "".join(board),
            "gameOver": position.is_game_over(),
            "caps": position.caps,
        }
        if root.parent and root.parent.parent:
            msg["parentId"] = self._register_node(root.parent)
            msg["q"] = float(root.parent.Q)
        if position.recent:
            msg["move"] = coords.to_gtp(position.recent[-1].move)
        dbg("mg-position:%s" % json.dumps(msg, sort_keys=True))

    def _minigui_report_search_status(self, leaves):
        """Prints the current MCTS search status to stderr.

        Reports the current search path, root node's child_Q, root node's
        child_N, the most visited path in a format that can be parsed by
        one of the STDERR_HANDLERS in minigui.ts.

        Args:
          leaves: list of leaf MCTSNodes returned by tree_search().
         """

        root = self._player.get_root()

        msg = {
            "id": self._register_node(root),
            "n": int(root.N),
            "q": float(root.Q),
        }

        msg["childQ"] = [int(round(q * 1000)) for q in root.child_Q]
        msg["childN"] = [int(n) for n in root.child_N]

        ranked_children = root.rank_children()
        variations = {}
        for i in ranked_children[:15]:
            if root.child_N[i] == 0 or i not in root.children:
                break
            c = coords.to_gtp(coords.from_flat(i))
            child = root.children[i]
            nodes = child.most_visited_path_nodes()
            moves = [coords.to_gtp(coords.from_flat(m.fmove)) for m in nodes]
            variations[c] = {
                "n": int(root.child_N[i]),
                "q": float(root.child_Q[i]),
                "moves": [c] + moves,
            }

        if leaves:
            path = []
            leaf = leaves[0]
            while leaf != root:
                path.append(leaf.fmove)
                leaf = leaf.parent
            if path:
                path.reverse()
                variations["live"] = {
                    "n": int(root.child_N[path[0]]),
                    "q": float(root.child_Q[path[0]]),
                    "moves": [coords.to_gtp(coords.from_flat(m)) for m in path]
                }

        if variations:
            msg["variations"] = variations

        dbg("mg-update:%s" % json.dumps(msg, sort_keys=True))

<<<<<<< HEAD
    def cmd_playsgf(self, *args):
        sgf = " ".join(args).replace('\\n', '\n')
        _replay_sgf(self._player, sgf, 0)
=======
    def _process_sgf(self, sgf_contents):
        trees = sgf_wrapper.read_sgf_trees(sgf_contents)

        self._player.initialize_game(go.Position(komi=self._komi))
        self._init_node_id_map()

        def traverse(node):
            self._player.play_move(node.move)
            self._minigui_report_position()
            for child in node.children:
                traverse(child)
            self._player.undo_move()

        for tree in trees:
            traverse(tree)

    def cmd_loadsgf(self, path):
        with open(path, "r") as f:
            sgf_contents = f.read()
        self._process_sgf(sgf_contents)

    def cmd_playsgf(self, *args):
        sgf_contents = " ".join(args).replace('\\n', '\n')
        self._process_sgf(sgf_contents)
>>>>>>> f1a900bc

    def cmd_select_position(self, node_id: str):
        # Valid node IDs start with 'XX'.
        if node_id[:2] != 'XX':
            raise ValueError('Invalid node ID "%s"' % node_id)
        node_id = node_id[2:]

        moves = []
        while node_id:
            moves.append(coords.from_sgf(node_id[:2]))
            node_id = node_id[2:]

        self._player.initialize_game(go.Position(komi=self._komi))
        self._init_node_id_map()
<<<<<<< HEAD
        print("MOVES", moves)
        print("ID_MAP", self._node_id_map)
        for move in moves:
            self._player.play_move(move)
            self._register_node(self._player.get_root())
        self._minigui_report_position()
=======
        for move in moves:
            self._player.play_move(move)
            self._register_node(self._player.get_root())
>>>>>>> f1a900bc
<|MERGE_RESOLUTION|>--- conflicted
+++ resolved
@@ -166,9 +166,6 @@
         except:
             raise ValueError("Unreadable file: " + filename)
 
-<<<<<<< HEAD
-        _replay_sgf(self._player, contents, movenum)
-=======
         # Clear the board before replaying sgf
         # TODO: should this use the sgfs komi?
         self._player.initialize_game(go.Position())
@@ -182,7 +179,6 @@
             self._player.play_move(p.next_move)
             if movenum and idx == movenum:
                 break
->>>>>>> f1a900bc
 
 
 class GoGuiCmdHandler(object):
@@ -407,11 +403,6 @@
 
         dbg("mg-update:%s" % json.dumps(msg, sort_keys=True))
 
-<<<<<<< HEAD
-    def cmd_playsgf(self, *args):
-        sgf = " ".join(args).replace('\\n', '\n')
-        _replay_sgf(self._player, sgf, 0)
-=======
     def _process_sgf(self, sgf_contents):
         trees = sgf_wrapper.read_sgf_trees(sgf_contents)
 
@@ -436,7 +427,6 @@
     def cmd_playsgf(self, *args):
         sgf_contents = " ".join(args).replace('\\n', '\n')
         self._process_sgf(sgf_contents)
->>>>>>> f1a900bc
 
     def cmd_select_position(self, node_id: str):
         # Valid node IDs start with 'XX'.
@@ -451,15 +441,6 @@
 
         self._player.initialize_game(go.Position(komi=self._komi))
         self._init_node_id_map()
-<<<<<<< HEAD
-        print("MOVES", moves)
-        print("ID_MAP", self._node_id_map)
         for move in moves:
             self._player.play_move(move)
-            self._register_node(self._player.get_root())
-        self._minigui_report_position()
-=======
-        for move in moves:
-            self._player.play_move(move)
-            self._register_node(self._player.get_root())
->>>>>>> f1a900bc
+            self._register_node(self._player.get_root())