# Copyright 2018 Google LLC
#
# Licensed under the Apache License, Version 2.0 (the "License");
# you may not use this file except in compliance with the License.
# You may obtain a copy of the License at
#
#      http://www.apache.org/licenses/LICENSE-2.0
#
# Unless required by applicable law or agreed to in writing, software
# distributed under the License is distributed on an "AS IS" BASIS,
# WITHOUT WARRANTIES OR CONDITIONS OF ANY KIND, either express or implied.
# See the License for the specific language governing permissions and
# limitations under the License.

"""Wrapper scripts to ensure that main.py commands are called correctly."""
import argh
import argparse
import cloud_logging
import logging
import os
import main
import shipname
import sys
import time
<<<<<<< HEAD
from utils import timer
=======
>>>>>>> ecd0a968
from tensorflow import gfile

# Pull in environment variables. Run `source ./cluster/common` to set these.
BUCKET_NAME = os.environ['BUCKET_NAME']

BASE_DIR = "gs://{}".format(BUCKET_NAME)
MODELS_DIR = os.path.join(BASE_DIR, 'models')
SELFPLAY_DIR = os.path.join(BASE_DIR, 'data/selfplay')
HOLDOUT_DIR = os.path.join(BASE_DIR, 'data/holdout')
SGF_DIR = os.path.join(BASE_DIR, 'sgf')
TRAINING_CHUNK_DIR = os.path.join(BASE_DIR, 'data', 'training_chunks')

<<<<<<< HEAD
# How many games before the selfplay workers will stop trying to play more.
=======
"""
This is dependent on about how long it takes a new model to train and how long
the cluster can play a new generation's worth of games.  if N is the desired
number of games per generation, play_time is the time required for the cluster
to play N games, and train_time is the time taken to train a new model, then this number should be 
N * max(1, (train_time / play_time))
"""
GAMES_BEFORE_TRAINING = 4000
>>>>>>> ecd0a968
MAX_GAMES_PER_GENERATION = 12000


def print_flags():
    flags = {
        'BUCKET_NAME': BUCKET_NAME,
        'BASE_DIR': BASE_DIR,
        'MODELS_DIR': MODELS_DIR,
        'SELFPLAY_DIR': SELFPLAY_DIR,
        'HOLDOUT_DIR': HOLDOUT_DIR,
        'SGF_DIR': SGF_DIR,
        'TRAINING_CHUNK_DIR': TRAINING_CHUNK_DIR,
    }
    print("Computed variables are:")
    print('\n'.join('--{}={}'.format(flag, value)
                    for flag, value in flags.items()))


<<<<<<< HEAD
=======
def get_models():
    """Find all models, returning number and name as a tuple

    Returns: [(17, 000017-modelname), (12, 0000012-modelname), ...etc]
    """
    all_models = gfile.Glob(os.path.join(MODELS_DIR, '*.meta'))
    model_filenames = [os.path.basename(m) for m in all_models]
    return [(shipname.detect_model_num(m), shipname.detect_model_name(m))
            for m in model_filenames]


>>>>>>> ecd0a968
def get_latest_model():
    """Finds the latest model, returning its model number and name

    Returns: (17, 000017-modelname)
    """
    all_models = gfile.Glob(os.path.join(MODELS_DIR, '*.meta'))
    model_filenames = [os.path.basename(m) for m in all_models]
    model_numbers_names = [(shipname.detect_model_num(m), shipname.detect_model_name(m))
                           for m in model_filenames]
    latest_model = sorted(model_numbers_names, reverse=True)[0]
    return latest_model


<<<<<<< HEAD
=======
def enough_games_to_train():
    """Returns True or false if the second most recent model has finished
    enough games to start training.  
    
    See also the definition of GAMES_BEFORE_TRAINING above.
    """
    model_numbers_names = get_models()
    
    # It's ok to train the first model a little early instead of worrying about
    # the edge case where we have <2 models.
    if len(model_numbers_names) <= 2:
        return True

    second_latest_model = sorted(model_numbers_names, reverse=True)[1]
    games = gfile.Glob(os.path.join(
        SELFPLAY_DIR, second_latest_model[1], '*.zz'))
    print("Found", len(games), "from 2nd most recent model,",
          second_latest_model[1])
    return len(games) > GAMES_BEFORE_TRAINING


>>>>>>> ecd0a968
def game_counts(n_back=20):
    """Prints statistics for the most recent n_back models"""
    all_models = gfile.Glob(os.path.join(MODELS_DIR, '*.meta'))
    model_filenames = sorted([os.path.basename(m).split('.')[0]
                              for m in all_models], reverse=True)
    for m in model_filenames[:n_back]:
        games = gfile.Glob(os.path.join(SELFPLAY_DIR, m, '*.zz'))
        print(m, len(games))


def bootstrap():
    bootstrap_name = shipname.generate(0)
    bootstrap_model_path = os.path.join(MODELS_DIR, bootstrap_name)
    print("Bootstrapping model at {}".format(bootstrap_model_path))
    main.bootstrap(bootstrap_model_path)


def selfplay(readouts=1600, verbose=2, resign_threshold=0.99):
    _, model_name = get_latest_model()
    games = gfile.Glob(os.path.join(SELFPLAY_DIR, model_name, '*.zz'))
    if len(games) > MAX_GAMES_PER_GENERATION:
        print("{} has enough games ({})".format(model_name, len(games)))
        time.sleep(10*60)
        sys.exit(1)
    print("Playing a game with model {}".format(model_name))
    model_save_file = os.path.join(MODELS_DIR, model_name)
    game_output_dir = os.path.join(SELFPLAY_DIR, model_name)
    game_holdout_dir = os.path.join(HOLDOUT_DIR, model_name)
    sgf_dir = os.path.join(SGF_DIR, model_name)
    main.selfplay(
        load_file=model_save_file,
        output_dir=game_output_dir,
        holdout_dir=game_holdout_dir,
        output_sgf=sgf_dir,
        readouts=readouts,
        verbose=verbose,
    )


def gather():
    print("Gathering game output...")
    main.gather(input_directory=SELFPLAY_DIR,
                output_directory=TRAINING_CHUNK_DIR)


def train(logdir=None):
<<<<<<< HEAD
=======
    if not enough_games_to_train():
        time.sleep(60 * 5)
        sys.exit(1) #from rl_runner, this will re-run gather
>>>>>>> ecd0a968
    model_num, model_name = get_latest_model()
    print("Training on gathered game data, initializing from {}".format(model_name))
    new_model_name = shipname.generate(model_num + 1)
    print("New model will be {}".format(new_model_name))
    load_file = os.path.join(MODELS_DIR, model_name)
    save_file = os.path.join(MODELS_DIR, new_model_name)
    try:
        main.train(TRAINING_CHUNK_DIR, save_file=save_file, load_file=load_file,
                   generation_num=model_num, logdir=logdir)
    except:
        print("Got an error training, muddling on...")
        logging.exception("Train error")


parser = argparse.ArgumentParser()

argh.add_commands(parser, [train, selfplay, gather,
                           bootstrap, game_counts])

if __name__ == '__main__':
    print_flags()
    cloud_logging.configure()
    argh.dispatch(parser)<|MERGE_RESOLUTION|>--- conflicted
+++ resolved
@@ -22,10 +22,6 @@
 import shipname
 import sys
 import time
-<<<<<<< HEAD
-from utils import timer
-=======
->>>>>>> ecd0a968
 from tensorflow import gfile
 
 # Pull in environment variables. Run `source ./cluster/common` to set these.
@@ -38,18 +34,8 @@
 SGF_DIR = os.path.join(BASE_DIR, 'sgf')
 TRAINING_CHUNK_DIR = os.path.join(BASE_DIR, 'data', 'training_chunks')
 
-<<<<<<< HEAD
 # How many games before the selfplay workers will stop trying to play more.
-=======
-"""
-This is dependent on about how long it takes a new model to train and how long
-the cluster can play a new generation's worth of games.  if N is the desired
-number of games per generation, play_time is the time required for the cluster
-to play N games, and train_time is the time taken to train a new model, then this number should be 
-N * max(1, (train_time / play_time))
-"""
-GAMES_BEFORE_TRAINING = 4000
->>>>>>> ecd0a968
+
 MAX_GAMES_PER_GENERATION = 12000
 
 
@@ -68,20 +54,6 @@
                     for flag, value in flags.items()))
 
 
-<<<<<<< HEAD
-=======
-def get_models():
-    """Find all models, returning number and name as a tuple
-
-    Returns: [(17, 000017-modelname), (12, 0000012-modelname), ...etc]
-    """
-    all_models = gfile.Glob(os.path.join(MODELS_DIR, '*.meta'))
-    model_filenames = [os.path.basename(m) for m in all_models]
-    return [(shipname.detect_model_num(m), shipname.detect_model_name(m))
-            for m in model_filenames]
-
-
->>>>>>> ecd0a968
 def get_latest_model():
     """Finds the latest model, returning its model number and name
 
@@ -95,30 +67,6 @@
     return latest_model
 
 
-<<<<<<< HEAD
-=======
-def enough_games_to_train():
-    """Returns True or false if the second most recent model has finished
-    enough games to start training.  
-    
-    See also the definition of GAMES_BEFORE_TRAINING above.
-    """
-    model_numbers_names = get_models()
-    
-    # It's ok to train the first model a little early instead of worrying about
-    # the edge case where we have <2 models.
-    if len(model_numbers_names) <= 2:
-        return True
-
-    second_latest_model = sorted(model_numbers_names, reverse=True)[1]
-    games = gfile.Glob(os.path.join(
-        SELFPLAY_DIR, second_latest_model[1], '*.zz'))
-    print("Found", len(games), "from 2nd most recent model,",
-          second_latest_model[1])
-    return len(games) > GAMES_BEFORE_TRAINING
-
-
->>>>>>> ecd0a968
 def game_counts(n_back=20):
     """Prints statistics for the most recent n_back models"""
     all_models = gfile.Glob(os.path.join(MODELS_DIR, '*.meta'))
@@ -165,12 +113,6 @@
 
 
 def train(logdir=None):
-<<<<<<< HEAD
-=======
-    if not enough_games_to_train():
-        time.sleep(60 * 5)
-        sys.exit(1) #from rl_runner, this will re-run gather
->>>>>>> ecd0a968
     model_num, model_name = get_latest_model()
     print("Training on gathered game data, initializing from {}".format(model_name))
     new_model_name = shipname.generate(model_num + 1)
