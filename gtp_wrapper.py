--- conflicted
+++ resolved
@@ -90,25 +90,17 @@
 class MCTSPlayer(MCTSPlayerMixin, GtpInterface): pass
 class CGOSPlayer(CGOSPlayerMixin, GtpInterface): pass
 
-<<<<<<< HEAD
-def make_gtp_instance(read_file, readouts_per_move=100, verbosity=1):
-=======
 def make_gtp_instance(read_file, readouts_per_move=100, verbosity=1, cgos_mode=False):
->>>>>>> fe7767c2
     n = DualNetwork()
     try:
         n.initialize_variables(read_file)
     except:
         n.initialize_variables()
-<<<<<<< HEAD
-    instance = MCTSPlayer(n, simulations_per_move=readouts_per_move, verbosity=verbosity, two_player_mode=True)
-=======
     if cgos_mode:
         instance = CGOSPlayer(n, seconds_per_move=5, verbosity=verbosity, two_player_mode=True)
     else:
         instance = MCTSPlayer(n, simulations_per_move=readouts_per_move,
                               verbosity=verbosity, two_player_mode=True)
->>>>>>> fe7767c2
     name ="Somebot-" + os.path.basename(read_file)
     gtp_engine = gtp_extensions.KgsExtensionsMixin(instance, name=name)
     return gtp_engine